--- conflicted
+++ resolved
@@ -102,11 +102,6 @@
   - title: Getting started with Git/Github
     url: /training/intro_github
     not_numbered: true
-<<<<<<< HEAD
-  - title: pyaerocom
-    url: /training/pyaerocom/jgliss_intro_model_evaluation_pyaerocom
-    not_numbered: true
-=======
   - title: Visualize in Python
     url: /training/visualize/intro
     not_numbered: true
@@ -119,7 +114,6 @@
       not_numbered: true
     - title: Install pyaerocom dev
       url: /training/pyaerocom/local_pyaerocom
->>>>>>> 23ab1d8d
   - title: CMIP6 data
     url: /training/CMIP6_data
     not_numbered: true
